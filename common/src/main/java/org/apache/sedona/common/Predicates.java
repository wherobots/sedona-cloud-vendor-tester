/**
 * Licensed under the Apache License, Version 2.0 (the "License");
 * you may not use this file except in compliance with the License.
 * You may obtain a copy of the License at
 * <p>
 * http://www.apache.org/licenses/LICENSE-2.0
 * <p>
 * Unless required by applicable law or agreed to in writing, software
 * distributed under the License is distributed on an "AS IS" BASIS,
 * WITHOUT WARRANTIES OR CONDITIONS OF ANY KIND, either express or implied.
 * See the License for the specific language governing permissions and
 * limitations under the License.
 */
package org.apache.sedona.common;

<<<<<<< HEAD
import org.locationtech.jts.geom.Coordinate;
import org.locationtech.jts.geom.Geometry;
=======
import org.locationtech.jts.geom.*;
>>>>>>> 7d293df8
import org.apache.sedona.common.sphere.Spheroid;

import java.util.concurrent.atomic.AtomicBoolean;

public class Predicates {
    public static boolean contains(Geometry leftGeometry, Geometry rightGeometry) {
        return leftGeometry.contains(rightGeometry);
    }
    public static boolean intersects(Geometry leftGeometry, Geometry rightGeometry) {
        return leftGeometry.intersects(rightGeometry);
    }
    public static boolean within(Geometry leftGeometry, Geometry rightGeometry) {
        return leftGeometry.within(rightGeometry);
    }
    public static boolean covers(Geometry leftGeometry, Geometry rightGeometry) {
        return leftGeometry.covers(rightGeometry);
    }
    public static boolean coveredBy(Geometry leftGeometry, Geometry rightGeometry) {
        return leftGeometry.coveredBy(rightGeometry);
    }
    public static boolean crosses(Geometry leftGeometry, Geometry rightGeometry) {
        return leftGeometry.crosses(rightGeometry);
    }
    public static boolean overlaps(Geometry leftGeometry, Geometry rightGeometry) {
        return leftGeometry.overlaps(rightGeometry);
    }
    public static boolean touches(Geometry leftGeometry, Geometry rightGeometry) {
        return leftGeometry.touches(rightGeometry);
    }
    public static boolean equals(Geometry leftGeometry, Geometry rightGeometry) {
        return leftGeometry.symDifference(rightGeometry).isEmpty();
    }
    public static boolean disjoint(Geometry leftGeometry, Geometry rightGeometry) {
        return leftGeometry.disjoint(rightGeometry);
    }
    public static boolean orderingEquals(Geometry leftGeometry, Geometry rightGeometry) {
        return leftGeometry.equalsExact(rightGeometry);
    }
    public static boolean dWithin(Geometry leftGeometry, Geometry rightGeometry, double distance) {
       return dWithin(leftGeometry, rightGeometry, distance, false);
    }

    public static boolean dWithin(Geometry leftGeometry, Geometry rightGeometry, double distance, boolean useSpheroid) {
        if (useSpheroid) {
            double distanceSpheroid = Spheroid.distance(leftGeometry, rightGeometry);
            return distanceSpheroid <= distance;
        }else {
            return leftGeometry.isWithinDistance(rightGeometry, distance);
        }
    }

<<<<<<< HEAD
    /**
     * Checks if a geometry crosses the International Date Line.
     *
     * @param geometry The geometry to check.
     * @return True if the geometry crosses the Date Line, false otherwise.
     */
    public static boolean crossesDateLine(Geometry geometry) {
        if (geometry == null || geometry.isEmpty()) {
            return false;
        }

        boolean crossesDateLine = false;
        Coordinate previous = null;

        for (Coordinate coord : geometry.getCoordinates()) {
            if (previous != null && Math.abs(coord.x - previous.x) > 180) {
                crossesDateLine = true;
                break;
            }
            previous = coord;
        }

        return crossesDateLine;
    }
=======
>>>>>>> 7d293df8
}<|MERGE_RESOLUTION|>--- conflicted
+++ resolved
@@ -13,15 +13,8 @@
  */
 package org.apache.sedona.common;
 
-<<<<<<< HEAD
-import org.locationtech.jts.geom.Coordinate;
-import org.locationtech.jts.geom.Geometry;
-=======
 import org.locationtech.jts.geom.*;
->>>>>>> 7d293df8
 import org.apache.sedona.common.sphere.Spheroid;
-
-import java.util.concurrent.atomic.AtomicBoolean;
 
 public class Predicates {
     public static boolean contains(Geometry leftGeometry, Geometry rightGeometry) {
@@ -70,31 +63,4 @@
         }
     }
 
-<<<<<<< HEAD
-    /**
-     * Checks if a geometry crosses the International Date Line.
-     *
-     * @param geometry The geometry to check.
-     * @return True if the geometry crosses the Date Line, false otherwise.
-     */
-    public static boolean crossesDateLine(Geometry geometry) {
-        if (geometry == null || geometry.isEmpty()) {
-            return false;
-        }
-
-        boolean crossesDateLine = false;
-        Coordinate previous = null;
-
-        for (Coordinate coord : geometry.getCoordinates()) {
-            if (previous != null && Math.abs(coord.x - previous.x) > 180) {
-                crossesDateLine = true;
-                break;
-            }
-            previous = coord;
-        }
-
-        return crossesDateLine;
-    }
-=======
->>>>>>> 7d293df8
 }