--- conflicted
+++ resolved
@@ -1174,7 +1174,6 @@
     }
 
     @Test
-<<<<<<< HEAD
     public void testBufferSpheroidal() throws FactoryException, TransformException, ParseException {
         Geometry polygon1 = GEOMETRY_FACTORY.createPolygon(coordArray(16.2500, 48.2500, 16.3500, 48.2500, 16.3500, 48.2000, 16.2500, 48.2000, 16.2500, 48.2500));
         Geometry polygon2 = Constructors.geomFromWKT("POLYGON((-120 30, -80 30, -80 50, -120 50, -120 30))", 4269);
@@ -1284,28 +1283,45 @@
                 {75, -60, 32743}, {81, -60, 32744}, {87, -60, 32745}, {93, -60, 32746}, {99, -60, 32747}, {105, -60, 32748},
                 {111, -60, 32749}, {117, -60, 32750}, {123, -60, 32751}, {129, -60, 32752}, {135, -60, 32753}, {141, -60, 32754},
                 {147, -60, 32755}, {153, -60, 32756}, {159, -60, 32757}, {165, -60, 32758}, {171, -60, 32759}, {177, -60, 32760},
-=======
+                // Special cases
+                {-180, 60, 32660}, {180, 60, 32660}, {-180, -60, 32760}, {180, -60, 32760},
+        };
+
+
+        for (int[] testCase : testCases) {
+            int x = testCase[0];
+            int y = testCase[1];
+            int expectedEPSG = testCase[2];
+
+            Geometry geom = GEOMETRY_FACTORY.createPoint(new Coordinate(x, y));
+            int actualEPSG = Functions.bestSRID(geom);
+
+            assertEquals("Failed at coordinates (" + x + ", " + y + ")", expectedEPSG, actualEPSG);
+        }
+
+        // Large geometry that does not fit into UTM or polar categories
+        Geometry geom = GEOMETRY_FACTORY.createPolygon(new Coordinate[] {
+                new Coordinate(-160, -40),
+                new Coordinate(-160, 40),
+                new Coordinate(160, 40),
+                new Coordinate(160, -40),
+                new Coordinate(-160, -40)
+        });
+        int expectedEPSG = 3395; // EPSG code for World Mercator
+        int actualEPSG = Functions.bestSRID(geom);
+
+        assertEquals("Expected World Mercator projection for wide range geometry", expectedEPSG, actualEPSG);
+    }
+
+    @Test
     public void testBestSRID() {
         int[][] testCases_special = {
                 {0, -70, 3409}, // EPSG:3409 (Antarctic Polar Stereographic)
                 {0, 70, 3574}, // EPSG:3575 (North Pole LAEA Alaska)
->>>>>>> c1d8b676
                 // Special cases
                 {-180, 60, 32660}, {180, 60, 32660}, {-180, -60, 32760}, {180, -60, 32760},
         };
 
-<<<<<<< HEAD
-
-        for (int[] testCase : testCases) {
-            int x = testCase[0];
-            int y = testCase[1];
-            int expectedEPSG = testCase[2];
-
-            Geometry geom = GEOMETRY_FACTORY.createPoint(new Coordinate(x, y));
-            int actualEPSG = Functions.bestSRID(geom);
-
-            assertEquals("Failed at coordinates (" + x + ", " + y + ")", expectedEPSG, actualEPSG);
-=======
         // Number of UTM zones
         int numZones = (177 - (-177)) / 6 + 1;
         int numZonesSouth = (177 - (-177)) / 6 + 1;
@@ -1350,7 +1366,6 @@
             int actualEPSG = Functions.bestSRID(geom);
             int expectedEPSG = testCase[2];
             assertEquals("Failed at coordinates (" + testCase[0] + ", " + testCase[1] + ")", expectedEPSG, actualEPSG);
->>>>>>> c1d8b676
         }
 
         // Large geometry that does not fit into UTM or polar categories
