--- conflicted
+++ resolved
@@ -54,11 +54,7 @@
 
     private static boolean jarUploaded = false;
 
-<<<<<<< HEAD
     private static String snowflake_db_name = null;
-=======
-    String snowflake_db_name = generateRandomString(8);
->>>>>>> 378f2f0b
 
     public void registerUDF(String functionName, Class<?> ... paramTypes) {
         try {
@@ -136,10 +132,7 @@
         try {
             System.out.println("Dropping Snowflake DB: " + snowflake_db_name);
             snowClient.executeQuery("drop database if exists " + snowflake_db_name);
-<<<<<<< HEAD
             jarUploaded = false;
-=======
->>>>>>> 378f2f0b
         }
         catch (SQLException e) {
             throw new RuntimeException(e);
