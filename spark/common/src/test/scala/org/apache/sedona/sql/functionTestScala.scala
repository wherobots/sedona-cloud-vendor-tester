--- conflicted
+++ resolved
@@ -73,7 +73,6 @@
       assert(functionDf.count() > 0);
     }
 
-<<<<<<< HEAD
     it("Passed ST_Buffer Spheroid") {
       val polygonWktDf = sparkSession.read.format("csv").option("delimiter", "\t").option("header", "false").load(mixedWktGeometryInputLocation)
       polygonWktDf.createOrReplaceTempView("polygontable")
@@ -83,8 +82,15 @@
       assert(functionDf.count() > 0);
     }
 
-=======
->>>>>>> 291fd965
+    it("Passed ST_BestSRID") {
+      val polygonWktDf = sparkSession.read.format("csv").option("delimiter", "\t").option("header", "false").load(mixedWktGeometryInputLocation)
+      polygonWktDf.createOrReplaceTempView("polygontable")
+      val polygonDf = sparkSession.sql("select ST_GeomFromWKT(polygontable._c0) as countyshape from polygontable")
+      polygonDf.createOrReplaceTempView("polygondf")
+      val functionDf = sparkSession.sql("select ST_BestSRID(polygondf.countyshape) from polygondf")
+      assert(functionDf.count() > 0);
+    }
+
     it("Passed ST_BestSRID") {
       val polygonWktDf = sparkSession.read.format("csv").option("delimiter", "\t").option("header", "false").load(mixedWktGeometryInputLocation)
       polygonWktDf.createOrReplaceTempView("polygontable")
