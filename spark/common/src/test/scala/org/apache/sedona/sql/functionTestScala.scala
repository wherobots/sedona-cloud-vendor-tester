--- conflicted
+++ resolved
@@ -25,11 +25,7 @@
 import org.apache.spark.sql.functions._
 import org.apache.spark.sql.{DataFrame, Row}
 import org.geotools.referencing.CRS
-<<<<<<< HEAD
-import org.junit.Assert.{assertEquals, assertTrue}
-=======
 import org.junit.Assert.{assertEquals, assertFalse, assertTrue}
->>>>>>> 11968232
 import org.locationtech.jts.algorithm.MinimumBoundingCircle
 import org.locationtech.jts.geom.{Coordinate, Geometry, GeometryFactory, Polygon}
 import org.locationtech.jts.io.WKTWriter
@@ -3234,7 +3230,6 @@
 
   }
 
-<<<<<<< HEAD
   it("Should pass ST_MaximumInscribedCircle") {
     val baseDf = sparkSession.sql(
       "SELECT ST_GeomFromWKT('POLYGON ((40 180, 110 160, 180 180, 180 120, 140 90, 160 40, 80 10, 70 40, 20 50, 40 180),(60 140, 50 90, 90 140, 60 140))') AS geom")
@@ -3252,7 +3247,8 @@
         .asInstanceOf[Geometry],
       45.165845650018)
     assertTrue(actual.equals(expected))
-=======
+  }
+
   it("Should pass ST_IsValidTrajectory") {
     val baseDf = sparkSession.sql(
       "SELECT ST_GeomFromText('LINESTRING M (0 0 1, 0 1 2)') as geom1, ST_GeomFromText('LINESTRING M (0 0 1, 0 1 1)') as geom2")
@@ -3262,7 +3258,6 @@
 
     actual = baseDf.selectExpr("ST_IsValidTrajectory(geom2)").first().get(0).asInstanceOf[Boolean]
     assertFalse("Not valid", actual)
->>>>>>> 11968232
   }
 
   it("Should pass ST_IsValidDetail") {
